#!/usr/bin/env python3
"""
UserList_generator.py  —  Enforces:
- TeamID: 4-char alphanumeric code, must start with a letter, unique per team
- TraderID: "{TEAMID}-{i}" with i starting at 1 for each team

Outputs:
  1) --out  (TraderList): TraderID, Password, First Name, Last Name
  2) --out2 (TeamList)  : TeamID,  Password, First Name, Last Name  (one row per person)

Usage (with your BU sheet):
    python UserList_generator.py  --names "BU_MSMFT_TeamList.xlsx"  --team-col "Team"   --first-col "First Name"   --last-col "Last Name"   --out "TraderList.xlsx"   --out2 "TeamList.xlsx
  python UserList_generator.py --names BU_MSMFT_TeamList.xlsx \
    --team-col "Team" --first-col "First Name" --last-col "Last Name" \
    --out TraderList.xlsx --out2 TeamList.xlsx
"""

<<<<<<< HEAD
from __future__ import annotations

import argparse
from typing import Optional, List, Tuple, Dict
=======
import argparse
import hashlib
import random
import string
from pathlib import Path
from typing import Optional, List
>>>>>>> 810266e5
import pandas as pd
import random
import hashlib

<<<<<<< HEAD
# ---------- IO helpers ----------
def _read_excel_any(path: str, sheet: Optional[str], all_sheets: bool) -> pd.DataFrame:
    if all_sheets:
        sheets = pd.read_excel(path, sheet_name=None)
        dfs = []
        for name, df in sheets.items():
            if df is None or df.empty:
                continue
            df["__sheet__"] = str(name)
            dfs.append(df)
        if not dfs:
            raise ValueError("No non-empty worksheets found.")
        return pd.concat(dfs, ignore_index=True)
    if sheet:
        return pd.read_excel(path, sheet_name=sheet)
    return pd.read_excel(path)

def _read_names(path: str, sheet: Optional[str], all_sheets: bool) -> pd.DataFrame:
    p = path.lower()
    if p.endswith((".xlsx", ".xls")):
        return _read_excel_any(path, sheet=sheet, all_sheets=all_sheets)
    if p.endswith(".csv"):
        return pd.read_csv(path)
    raise ValueError("Names file must be .xlsx/.xls or .csv")

def _normalize_columns(df: pd.DataFrame) -> pd.DataFrame:
    def norm(c: str) -> str:
        c = str(c).strip().lower().replace("_", " ")
        return " ".join(c.split())
    out = df.copy()
    out.columns = [norm(c) for c in out.columns]
    return out

def _trim_strings(df: pd.DataFrame) -> pd.DataFrame:
    out = df.copy()
    for col in out.columns:
        if out[col].dtype == object:
            out[col] = out[col].astype(str).str.strip()
    return out

def _find_by_keywords(df: pd.DataFrame, keywords: List[str]) -> Optional[str]:
    for kw in keywords:
        for c in df.columns:
            if kw in c:
                return c
    return None

def _resolve_columns(df: pd.DataFrame,
                     team_col_arg: Optional[str],
                     first_col_arg: Optional[str],
                     last_col_arg: Optional[str]) -> Tuple[str, str, str]:
    def normalize_name(name: str) -> str:
        return " ".join(name.strip().lower().replace("_", " ").split())
    def pick_exact(arg: Optional[str]) -> Optional[str]:
        if not arg:
            return None
        want = normalize_name(arg)
        for c in df.columns:
            if c == want:
                return c
        raise ValueError(f"Column '{arg}' not found. Available columns: {list(df.columns)}")
    col_team  = pick_exact(team_col_arg)
    col_first = pick_exact(first_col_arg)
    col_last  = pick_exact(last_col_arg)
    if col_first is None:
        col_first = _find_by_keywords(df, ["first name","firstname","first","given"])
    if col_last is None:
        col_last  = _find_by_keywords(df, ["last name","lastname","last","surname","family name","family"])
    if col_team is None:
        col_team  = _find_by_keywords(df, ["teamid","team id","team code","team#","team #","team no","team number","team"])
    if not (col_team and col_first and col_last):
        raise ValueError(
            "Could not detect Team / First / Last columns.\n"
            f"Columns seen: {list(df.columns)}\n"
            "Tip: pass --team-col, --first-col, --last-col with your exact headers."
        )
    return col_team, col_first, col_last

# ---------- ID & password helpers ----------
_BASE36 = "0123456789ABCDEFGHIJKLMNOPQRSTUVWXYZ"

def _to_base36(n: int) -> str:
    if n == 0:
        return "0"
    s = []
    while n > 0:
        n, r = divmod(n, 36)
        s.append(_BASE36[r])
    return "".join(reversed(s))

def _team_code_4(label: str, used: set[str]) -> str:
    """
    Deterministically map arbitrary team label -> 4-char alphanumeric code:
    - starts with a letter
    - unique across teams (resolve collisions by incrementing salt)
    """
    salt = 0
    while True:
        data = f"{label}::{salt}".encode("utf-8", "ignore")
        digest = hashlib.sha1(data).digest()
        n = int.from_bytes(digest, "big")
        code = _to_base36(n).upper()
        # keep only alnum, take 4
        code = "".join(ch for ch in code if ch.isalnum())
        if len(code) < 4:
            code = (code + "AAAA")[:4]
        else:
            code = code[:4]
        if not code[0].isalpha():
            salt += 1
            continue
        if code in used:
            salt += 1
            continue
        used.add(code)
        return code

def _password_for_team(seed_text: str) -> str:
    words = ["wave","cloudy","apple","rain","earth","spark","dream","tide","bear","windy"]
    idx = int(hashlib.sha1(seed_text.encode()).hexdigest(), 16) % len(words)
    return words[idx]

# ---------- main ----------
=======
# Simple, lowercase dictionary for passwords (no caps/symbols/spaces)
_SIMPLE_WORDS = [
    "water", "bear", "cloudy", "rain", "windy", "wave", "spark", "loud", "tide", "earth",
    "apple", "dream", "stone", "river", "sun", "moon", "forest", "ocean", "sand", "leaf",
    "fire", "cloud", "tree", "field", "plain", "hill", "breeze", "storm", "snow", "rainy"
]

def _normalize_columns(df: pd.DataFrame) -> pd.DataFrame:
    """Rename headers to 'First Name' and 'Last Name' if they look like first/last."""
    colmap = {}
    for c in df.columns:
        lc = str(c).strip().lower()
        if lc in {"first", "first name", "firstname", "given", "given name"}:
            colmap[c] = "First Name"
        elif lc in {"last", "last name", "lastname", "family", "surname"}:
            colmap[c] = "Last Name"

    if "First Name" not in colmap.values() or "Last Name" not in colmap.values():
        raise ValueError("Names file must have two columns for first and last names (any reasonable spelling).")

    return df.rename(columns=colmap)[["First Name", "Last Name"]]

def _read_names(names_path: str | Path) -> pd.DataFrame:
    p = Path(names_path)
    if not p.exists():
        raise FileNotFoundError(f"Names file not found: {p}")
    if p.suffix.lower() in {".xlsx", ".xls"}:
        df = pd.read_excel(p)
    else:
        df = pd.read_csv(p)
    return _normalize_columns(df)

def _hash_to_alpha_num(h: str) -> str:
    """Map hex string to an A–Z0–9 string; first char guaranteed to be a letter."""
    letters = string.ascii_uppercase
    digits = "0123456789"
    idx0 = int(h[:2], 16) % len(letters)  # first must be a letter
    s = letters[idx0]
    pool = letters + digits
    for i in range(2, 8, 2):
        s += pool[int(h[i:i + 2], 16) % len(pool)]
    return s

def _make_team_id(seed_text: str, used: set[str]) -> str:
    """Deterministically create a unique 4-char TeamID that starts with a letter."""
    counter = 0
    while True:
        base_hash = hashlib.md5((seed_text + f"#{counter}").encode()).hexdigest()
        code = _hash_to_alpha_num(base_hash)[:4]
        if code not in used and code[0].isalpha():
            used.add(code)
            return code
        counter += 1

def _password_for_team(seed_text: str) -> str:
    """Deterministically choose a simple lowercase word based on team seed."""
    h = int(hashlib.sha1(seed_text.encode()).hexdigest(), 16)
    return _SIMPLE_WORDS[h % len(_SIMPLE_WORDS)]


def _autofill_names(n: int, rng: random.Random) -> pd.DataFrame:
    """Create placeholder names if user opts in."""
    firsts = [
        "Alex", "Jamie", "Taylor", "Jordan", "Casey", "Riley", "Avery", "Morgan", "Charlie", "Sam",
        "Quinn", "Rowan", "Eden", "Kai", "Remy", "Skye", "Noah", "Liam", "Emma", "Olivia",
        "Ethan", "Mia", "Ava", "Isla", "Leo", "Zoe", "Maya", "Ivy", "Mila"
    ]
    lasts = [
        "Chen", "Wang", "Singh", "Gupta", "Patel", "Brown", "Davis", "Garcia", "Rodriguez", "Martinez",
        "Hernandez", "Kim", "Park", "Nguyen", "Tran", "Khan", "Hsu", "Liu", "Zhang", "Ma", "Li", "Cui", "Gao"
    ]
    rows = [(rng.choice(firsts), rng.choice(lasts)) for _ in range(n)]
    return pd.DataFrame(rows, columns=["First Name", "Last Name"])

>>>>>>> 810266e5
def generate_users(
    names_path: str,
    out_path: str,
    out_path_team: str,
    team_col_arg: Optional[str],
    first_col_arg: Optional[str],
    last_col_arg: Optional[str],
    sheet: Optional[str],
    all_sheets: bool,
    seed: Optional[int] = None,
) -> None:
    random.seed(seed)

    raw = _read_names(names_path, sheet=sheet, all_sheets=all_sheets)
    df = _trim_strings(_normalize_columns(raw))

    col_team, col_first, col_last = _resolve_columns(df, team_col_arg, first_col_arg, last_col_arg)

    # Clean & validate rows
    df = df[(df[col_team].notna()) & ((df[col_first].notna()) | (df[col_last].notna()))].copy()

    # Build deterministic 4-char TeamID codes per *original* team label
    used_codes: set[str] = set()
    team_code_map: Dict[str, str] = {}
    for orig_team_label in df[col_team].astype(str).unique():
        team_code_map[orig_team_label] = _team_code_4(orig_team_label, used_codes)

    # Build outputs
    trader_rows: List[List[str]] = []
    team_rows:   List[List[str]] = []

    for orig_team_label, members in df.groupby(col_team, sort=False):
        team_code = team_code_map[str(orig_team_label)]
        # Password is team-based, seeded on member names (deterministic)
        seed_txt = "|".join((members[col_first].fillna("") + " " + members[col_last].fillna("")).astype(str))
        password = _password_for_team(seed_txt if seed_txt else str(team_code))
        # Emit everyone
        for i, (_, r) in enumerate(members.iterrows(), start=1):
            first = str(r.get(col_first, "") or "").strip()
            last  = str(r.get(col_last,  "") or "").strip()
            trader_id = f"{team_code}-{i}"
            trader_rows.append([trader_id, password, first, last])
            team_rows.append([team_code,  password, first, last])

    # DataFrames with required column order
    df_trader = pd.DataFrame(trader_rows, columns=["TraderID","Password","First Name","Last Name"])
    df_team   = pd.DataFrame(team_rows,   columns=["TeamID","Password","First Name","Last Name"])

    # Save
    if out_path.lower().endswith(".xlsx"):
        df_trader.to_excel(out_path, index=False)
    else:
        df_trader.to_csv(out_path, index=False)

    if out_path_team.lower().endswith(".xlsx"):
        df_team.to_excel(out_path_team, index=False)
    else:
        df_team.to_csv(out_path_team, index=False)

<<<<<<< HEAD
    print(f"TraderList saved → {out_path}  (rows={len(df_trader)})")
    print(f"TeamList   saved → {out_path_team}  (rows={len(df_team)})")
    # Optional: show first few mappings
    preview = list(team_code_map.items())[:10]
    print("[info] Team code preview:", preview)

# ---------- CLI ----------
=======
>>>>>>> 810266e5
def _parse_args() -> argparse.Namespace:
    p = argparse.ArgumentParser(description="Generate TraderList/TeamList with 4-char TeamID codes and TraderID = TEAMID-i.")
    p.add_argument("--names", required=True, help="Path to Excel/CSV with Team + First + Last columns.")
    p.add_argument("--out",  default="TraderList.xlsx", help="Trader output file")
    p.add_argument("--out2", default="TeamList.xlsx",   help="Team output file")
    p.add_argument("--team-col",  type=str, default=None, help="Exact team column header (e.g., 'Team')")
    p.add_argument("--first-col", type=str, default=None, help="Exact first-name column header (e.g., 'First Name')")
    p.add_argument("--last-col",  type=str, default=None, help="Exact last-name column header (e.g., 'Last Name')")
    p.add_argument("--sheet",     type=str, default=None, help="Worksheet name to read (Excel only)")
    p.add_argument("--all-sheets", action="store_true", help="Read and combine all worksheets")
    p.add_argument("--seed", type=int, default=None, help="Random seed (affects deterministic password pick)")
    return p.parse_args()

if __name__ == "__main__":
    args = _parse_args()
    generate_users(
        names_path=args.names,
        out_path=args.out,
        out_path_team=args.out2,
        team_col_arg=args.team_col,
        first_col_arg=args.first_col,
        last_col_arg=args.last_col,
        sheet=args.sheet,
        all_sheets=args.all_sheets,
        seed=args.seed,
    )<|MERGE_RESOLUTION|>--- conflicted
+++ resolved
@@ -10,29 +10,16 @@
 
 Usage (with your BU sheet):
     python UserList_generator.py  --names "BU_MSMFT_TeamList.xlsx"  --team-col "Team"   --first-col "First Name"   --last-col "Last Name"   --out "TraderList.xlsx"   --out2 "TeamList.xlsx
-  python UserList_generator.py --names BU_MSMFT_TeamList.xlsx \
-    --team-col "Team" --first-col "First Name" --last-col "Last Name" \
-    --out TraderList.xlsx --out2 TeamList.xlsx
 """
 
-<<<<<<< HEAD
 from __future__ import annotations
 
 import argparse
 from typing import Optional, List, Tuple, Dict
-=======
-import argparse
-import hashlib
-import random
-import string
-from pathlib import Path
-from typing import Optional, List
->>>>>>> 810266e5
 import pandas as pd
 import random
 import hashlib
 
-<<<<<<< HEAD
 # ---------- IO helpers ----------
 def _read_excel_any(path: str, sheet: Optional[str], all_sheets: bool) -> pd.DataFrame:
     if all_sheets:
@@ -156,82 +143,6 @@
     return words[idx]
 
 # ---------- main ----------
-=======
-# Simple, lowercase dictionary for passwords (no caps/symbols/spaces)
-_SIMPLE_WORDS = [
-    "water", "bear", "cloudy", "rain", "windy", "wave", "spark", "loud", "tide", "earth",
-    "apple", "dream", "stone", "river", "sun", "moon", "forest", "ocean", "sand", "leaf",
-    "fire", "cloud", "tree", "field", "plain", "hill", "breeze", "storm", "snow", "rainy"
-]
-
-def _normalize_columns(df: pd.DataFrame) -> pd.DataFrame:
-    """Rename headers to 'First Name' and 'Last Name' if they look like first/last."""
-    colmap = {}
-    for c in df.columns:
-        lc = str(c).strip().lower()
-        if lc in {"first", "first name", "firstname", "given", "given name"}:
-            colmap[c] = "First Name"
-        elif lc in {"last", "last name", "lastname", "family", "surname"}:
-            colmap[c] = "Last Name"
-
-    if "First Name" not in colmap.values() or "Last Name" not in colmap.values():
-        raise ValueError("Names file must have two columns for first and last names (any reasonable spelling).")
-
-    return df.rename(columns=colmap)[["First Name", "Last Name"]]
-
-def _read_names(names_path: str | Path) -> pd.DataFrame:
-    p = Path(names_path)
-    if not p.exists():
-        raise FileNotFoundError(f"Names file not found: {p}")
-    if p.suffix.lower() in {".xlsx", ".xls"}:
-        df = pd.read_excel(p)
-    else:
-        df = pd.read_csv(p)
-    return _normalize_columns(df)
-
-def _hash_to_alpha_num(h: str) -> str:
-    """Map hex string to an A–Z0–9 string; first char guaranteed to be a letter."""
-    letters = string.ascii_uppercase
-    digits = "0123456789"
-    idx0 = int(h[:2], 16) % len(letters)  # first must be a letter
-    s = letters[idx0]
-    pool = letters + digits
-    for i in range(2, 8, 2):
-        s += pool[int(h[i:i + 2], 16) % len(pool)]
-    return s
-
-def _make_team_id(seed_text: str, used: set[str]) -> str:
-    """Deterministically create a unique 4-char TeamID that starts with a letter."""
-    counter = 0
-    while True:
-        base_hash = hashlib.md5((seed_text + f"#{counter}").encode()).hexdigest()
-        code = _hash_to_alpha_num(base_hash)[:4]
-        if code not in used and code[0].isalpha():
-            used.add(code)
-            return code
-        counter += 1
-
-def _password_for_team(seed_text: str) -> str:
-    """Deterministically choose a simple lowercase word based on team seed."""
-    h = int(hashlib.sha1(seed_text.encode()).hexdigest(), 16)
-    return _SIMPLE_WORDS[h % len(_SIMPLE_WORDS)]
-
-
-def _autofill_names(n: int, rng: random.Random) -> pd.DataFrame:
-    """Create placeholder names if user opts in."""
-    firsts = [
-        "Alex", "Jamie", "Taylor", "Jordan", "Casey", "Riley", "Avery", "Morgan", "Charlie", "Sam",
-        "Quinn", "Rowan", "Eden", "Kai", "Remy", "Skye", "Noah", "Liam", "Emma", "Olivia",
-        "Ethan", "Mia", "Ava", "Isla", "Leo", "Zoe", "Maya", "Ivy", "Mila"
-    ]
-    lasts = [
-        "Chen", "Wang", "Singh", "Gupta", "Patel", "Brown", "Davis", "Garcia", "Rodriguez", "Martinez",
-        "Hernandez", "Kim", "Park", "Nguyen", "Tran", "Khan", "Hsu", "Liu", "Zhang", "Ma", "Li", "Cui", "Gao"
-    ]
-    rows = [(rng.choice(firsts), rng.choice(lasts)) for _ in range(n)]
-    return pd.DataFrame(rows, columns=["First Name", "Last Name"])
-
->>>>>>> 810266e5
 def generate_users(
     names_path: str,
     out_path: str,
@@ -291,7 +202,6 @@
     else:
         df_team.to_csv(out_path_team, index=False)
 
-<<<<<<< HEAD
     print(f"TraderList saved → {out_path}  (rows={len(df_trader)})")
     print(f"TeamList   saved → {out_path_team}  (rows={len(df_team)})")
     # Optional: show first few mappings
@@ -299,8 +209,6 @@
     print("[info] Team code preview:", preview)
 
 # ---------- CLI ----------
-=======
->>>>>>> 810266e5
 def _parse_args() -> argparse.Namespace:
     p = argparse.ArgumentParser(description="Generate TraderList/TeamList with 4-char TeamID codes and TraderID = TEAMID-i.")
     p.add_argument("--names", required=True, help="Path to Excel/CSV with Team + First + Last columns.")
